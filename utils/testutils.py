from utils.deployutils import mine_tx, W3
from web3.utils.events import get_event_data
from eth_utils import event_abi_to_log_topic

<<<<<<< HEAD
def current_block_time(block_num=None):
    if block_num is None:
        block_num = W3.eth.blockNumber
    return W3.eth.getBlock(block_num)['timestamp']
=======
from utils.deployutils import mine_tx, W3
>>>>>>> 2073ab3c


<<<<<<< HEAD

def assertTransactionReverts(testcase, function, caller, gas=5000000):
=======
def assertReverts(testcase, function, *args):
>>>>>>> 2073ab3c
    with testcase.assertRaises(ValueError) as error:
        function(*args)
    testcase.assertTrue("revert" in error.exception.args[0]['message'])
    # ganache-cli beta 6.1.0 does not include a code field.
    # testcase.assertEqual(-32000, error.exception.args[0]['code'])


def block_time(block_num=None):
    if block_num is None:
        block_num = W3.eth.blockNumber
    return W3.eth.getBlock(block_num)['timestamp']


def send_value(sender, recipient, value):
    return mine_tx(W3.eth.sendTransaction({'from': sender, 'to': recipient, 'value': value}))


def get_eth_balance(account):
    return W3.eth.getBalance(account)

<<<<<<< HEAD

def assertReverts(testcase, function, *args):
	with testcase.assertRaises(ValueError) as error:
		function(*args)
	testcase.assertTrue("revert" in error.exception.args[0]['message'])
	testcase.assertEqual(-32000, error.exception.args[0]['code'])
=======
>>>>>>> 2073ab3c

def assertClose(testcase, actual, expected, precision=5, msg=''):
    if expected == 0:
        if actual == 0:
            # this should always pass
            testcase.assertEqual(actual, expected)
        else:
            testcase.assertAlmostEqual(
                expected/actual,
                1,
                places=precision,
                msg=msg+f'\n{actual} ≉ {expected}'
            )
    else:
        testcase.assertAlmostEqual(
            actual/expected,
            1,
            places=precision,
            msg=msg+f'\n{actual} ≉ {expected}'
        )

def generate_topic_event_map(abi):
    events = {}
    for e in abi:
        try:
            if e['type'] == 'event':
                events[event_abi_to_log_topic(e)] = e
        except:
            pass
    return events


def get_event_data_from_log(topic_event_map, log):
    try:
        return get_event_data(topic_event_map[log.topics[0]], log)
    except KeyError:
        return None<|MERGE_RESOLUTION|>--- conflicted
+++ resolved
@@ -2,30 +2,8 @@
 from web3.utils.events import get_event_data
 from eth_utils import event_abi_to_log_topic
 
-<<<<<<< HEAD
+
 def current_block_time(block_num=None):
-    if block_num is None:
-        block_num = W3.eth.blockNumber
-    return W3.eth.getBlock(block_num)['timestamp']
-=======
-from utils.deployutils import mine_tx, W3
->>>>>>> 2073ab3c
-
-
-<<<<<<< HEAD
-
-def assertTransactionReverts(testcase, function, caller, gas=5000000):
-=======
-def assertReverts(testcase, function, *args):
->>>>>>> 2073ab3c
-    with testcase.assertRaises(ValueError) as error:
-        function(*args)
-    testcase.assertTrue("revert" in error.exception.args[0]['message'])
-    # ganache-cli beta 6.1.0 does not include a code field.
-    # testcase.assertEqual(-32000, error.exception.args[0]['code'])
-
-
-def block_time(block_num=None):
     if block_num is None:
         block_num = W3.eth.blockNumber
     return W3.eth.getBlock(block_num)['timestamp']
@@ -38,15 +16,13 @@
 def get_eth_balance(account):
     return W3.eth.getBalance(account)
 
-<<<<<<< HEAD
 
 def assertReverts(testcase, function, *args):
 	with testcase.assertRaises(ValueError) as error:
 		function(*args)
 	testcase.assertTrue("revert" in error.exception.args[0]['message'])
 	testcase.assertEqual(-32000, error.exception.args[0]['code'])
-=======
->>>>>>> 2073ab3c
+
 
 def assertClose(testcase, actual, expected, precision=5, msg=''):
     if expected == 0:
@@ -67,6 +43,7 @@
             places=precision,
             msg=msg+f'\n{actual} ≉ {expected}'
         )
+        
 
 def generate_topic_event_map(abi):
     events = {}
