--- conflicted
+++ resolved
@@ -2459,14 +2459,9 @@
 		"contracts": {
 			"ExchangeRates": {
 				"address": "0x68Ce67aE06ec627e550d1F8EE2f0491B64543926",
-<<<<<<< HEAD
-				"status": "current",
-				"keccak256": "0x9b7626bb44a60f17f989367a27bbc71b7b86d63a03033c7ed5c7fb5d3eedc743"
-=======
 				"status": "replaced",
 				"keccak256": "0x9b7626bb44a60f17f989367a27bbc71b7b86d63a03033c7ed5c7fb5d3eedc743",
 				"replaced_in": "v2.30.0"
->>>>>>> 6d4815c2
 			},
 			"FeePool": {
 				"address": "0x021386d58d13AA7Eb6e0321D70c257D0ff1A863f",
@@ -2480,14 +2475,9 @@
 			},
 			"Issuer": {
 				"address": "0x54C88Ca6a6B811766daf1960ce54205729D9ffE3",
-<<<<<<< HEAD
-				"status": "current",
-				"keccak256": "0xf6b38cc555bf11c4c5a5b13316a65f4ec59230524ca1b8c969fcdcbc20c2c922"
-=======
 				"status": "replaced",
 				"keccak256": "0xf6b38cc555bf11c4c5a5b13316a65f4ec59230524ca1b8c969fcdcbc20c2c922",
 				"replaced_in": "v2.30.0"
->>>>>>> 6d4815c2
 			},
 			"EtherCollateralsUSD": {
 				"address": "0xBF893F0010b8fd8E45369C4E35eE73237DD421bf",
@@ -2495,8 +2485,6 @@
 				"keccak256": "0x85918fcd0515828e0a6698e27e43151d5e0333d936ea6b5a9f6f9341a9b68266"
 			}
 		}
-<<<<<<< HEAD
-=======
 	},
 	"v2.30.0": {
 		"tag": "v2.30.0",
@@ -2527,6 +2515,5 @@
 				"keccak256": "0x0119b6d98214114e4c7c41b10e0cd5b58903143e6556156917772b4019c44335"
 			}
 		}
->>>>>>> 6d4815c2
 	}
 }