--- conflicted
+++ resolved
@@ -384,15 +384,9 @@
 		"desc": "Inverse EOS",
 		"subclass": "PurgeableSynth",
 		"inverted": {
-<<<<<<< HEAD
-			"entryPoint": 2.220,
-			"upperLimit": 3.330,
-			"lowerLimit": 1.110
-=======
 			"entryPoint": 2.22,
 			"upperLimit": 3.33,
 			"lowerLimit": 1.11
->>>>>>> 100696d4
 		}
 	},
 	{
@@ -403,11 +397,7 @@
 		"desc": "Inverse Bitcoin Cash",
 		"subclass": "PurgeableSynth",
 		"inverted": {
-<<<<<<< HEAD
-			"entryPoint": 218.330,
-=======
 			"entryPoint": 218.33,
->>>>>>> 100696d4
 			"upperLimit": 327.495,
 			"lowerLimit": 109.165
 		}
@@ -420,15 +410,9 @@
 		"desc": "Inverse Ethereum Classic",
 		"subclass": "PurgeableSynth",
 		"inverted": {
-<<<<<<< HEAD
-			"entryPoint": 4.880,
-			"upperLimit": 7.320,
-			"lowerLimit": 2.440
-=======
 			"entryPoint": 4.88,
 			"upperLimit": 7.32,
 			"lowerLimit": 2.44
->>>>>>> 100696d4
 		}
 	},
 	{
@@ -439,15 +423,9 @@
 		"desc": "Inverse Dash",
 		"subclass": "PurgeableSynth",
 		"inverted": {
-<<<<<<< HEAD
-			"entryPoint": 64.440,
-			"upperLimit": 96.660,
-			"lowerLimit": 32.220
-=======
 			"entryPoint": 64.44,
 			"upperLimit": 96.66,
 			"lowerLimit": 32.22
->>>>>>> 100696d4
 		}
 	},
 	{
@@ -458,15 +436,9 @@
 		"desc": "Inverse Monero",
 		"subclass": "PurgeableSynth",
 		"inverted": {
-<<<<<<< HEAD
-			"entryPoint": 47.240,
-			"upperLimit": 70.860,
-			"lowerLimit": 23.620
-=======
 			"entryPoint": 47.24,
 			"upperLimit": 70.86,
 			"lowerLimit": 23.62
->>>>>>> 100696d4
 		}
 	},
 	{
