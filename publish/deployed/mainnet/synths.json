--- conflicted
+++ resolved
@@ -104,38 +104,11 @@
 		"asset": "CEX",
 		"index": [
 			{
-<<<<<<< HEAD
-				"symbol": "BNB",
-				"name": "Binance Coin",
-=======
 				"asset": "BNB",
->>>>>>> 91d93638
 				"units": 12.88,
 				"weight": 29.15
 			},
 			{
-<<<<<<< HEAD
-				"symbol": "CRO",
-				"name": "Crypto com",
-				"units": 1303.31,
-				"weight": 24.3
-			},
-			{
-				"symbol": "LEO",
-				"name": "UNUS SED LEO",
-				"units": 94.54,
-				"weight": 13.42
-			},
-			{
-				"symbol": "HT",
-				"name": "Huobi Token",
-				"units": 23.06,
-				"weight": 11.73
-			},
-			{
-				"symbol": "FTT",
-				"name": "FTX",
-=======
 				"asset": "CRO",
 				"units": 1303.31,
 				"weight": 24.3
@@ -152,27 +125,16 @@
 			},
 			{
 				"asset": "FTT",
->>>>>>> 91d93638
 				"units": 9.36,
 				"weight": 3.56
 			},
 			{
-<<<<<<< HEAD
-				"symbol": "OKB",
-				"name": "OKB",
-=======
 				"asset": "OKB",
->>>>>>> 91d93638
 				"units": 25.72,
 				"weight": 16.97
 			},
 			{
-<<<<<<< HEAD
-				"symbol": "KCS",
-				"name": "KuCoin Shares",
-=======
 				"asset": "KCS",
->>>>>>> 91d93638
 				"units": 9.18,
 				"weight": 0.87
 			}
@@ -184,40 +146,6 @@
 		"asset": "DEFI",
 		"index": [
 			{
-<<<<<<< HEAD
-				"symbol": "COMP",
-				"name": "Compound",
-				"units": 4.14,
-				"weight": 20.5
-			},
-			{
-				"symbol": "MKR",
-				"name": "Maker",
-				"units": 0.74,
-				"weight": 15.0
-			},
-			{
-				"symbol": "ZRX",
-				"name": "0x",
-				"units": 668.16,
-				"weight": 9.7
-			},
-			{
-				"symbol": "REP",
-				"name": "Augur",
-				"units": 9.52,
-				"weight": 7.2
-			},
-			{
-				"symbol": "LEND",
-				"name": "Aave",
-				"units": 581.76,
-				"weight": 6.7
-			},
-			{
-				"symbol": "UMA",
-				"name": "UMA",
-=======
 				"asset": "COMP",
 				"units": 4.14,
 				"weight": 20.5
@@ -244,68 +172,36 @@
 			},
 			{
 				"asset": "UMA",
->>>>>>> 91d93638
 				"units": 28.54,
 				"weight": 4.2
 			},
 			{
-<<<<<<< HEAD
-				"symbol": "SNX",
-				"name": "Synthetix",
-=======
 				"asset": "SNX",
->>>>>>> 91d93638
 				"units": 82.84,
 				"weight": 10.2
 			},
 			{
-<<<<<<< HEAD
-				"symbol": "REN",
-				"name": "Ren Protocol",
-=======
 				"asset": "REN",
->>>>>>> 91d93638
 				"units": 822.92,
 				"weight": 5.0
 			},
 			{
-<<<<<<< HEAD
-				"symbol": "LRC",
-				"name": "Loopring",
-=======
 				"asset": "LRC",
->>>>>>> 91d93638
 				"units": 948.31,
 				"weight": 3.8
 			},
 			{
-<<<<<<< HEAD
-				"symbol": "KNC",
-				"name": "Kyber Network",
-=======
 				"asset": "KNC",
->>>>>>> 91d93638
 				"units": 224.53,
 				"weight": 11.8
 			},
 			{
-<<<<<<< HEAD
-				"symbol": "BNT",
-				"name": "Bancor",
-				"units": 61.20,
-				"weight": 3.4
-			},
-			{
-				"symbol": "BAL",
-				"name": "Balancer",
-=======
 				"asset": "BNT",
 				"units": 61.2,
 				"weight": 3.4
 			},
 			{
 				"asset": "BAL",
->>>>>>> 91d93638
 				"units": 7.09,
 				"weight": 2.5
 			}
