--- conflicted
+++ resolved
@@ -2615,27 +2615,6 @@
 			}
 		}
 	},
-<<<<<<< HEAD
-	"v2.25.0": {
-		"tag": "v2.25.0",
-		"fulltag": "v2.25.0",
-		"release": "Antares",
-		"network": "ropsten",
-		"date": "2020-07-20T13:50:06+10:00",
-		"commit": "4833cb929d5af6715112537cac3b04b5d7a8b157",
-		"contracts": {
-			"BinaryOptionMarketFactory": {
-				"address": "0x760AfB8367E72199C236388dd51DbB94de1BB20B",
-				"status": "current"
-			},
-			"BinaryOptionMarketManager": {
-				"address": "0xC2D6cCfCDAB5Be09F15320FD2d642f374f89bC20",
-				"status": "current"
-			}
-		}
-	},
-=======
->>>>>>> c24313b4
 	"v2.26.2-rc0": {
 		"tag": "v2.26.2-rc0",
 		"fulltag": "v2.26.2-rc0",
@@ -2646,12 +2625,8 @@
 		"contracts": {
 			"Exchanger": {
 				"address": "0xF450F51ab21306D88AEC3633a1044c00c03EA064",
-<<<<<<< HEAD
-				"status": "current"
-=======
 				"status": "replaced",
 				"replaced_in": "v2.27.2"
->>>>>>> c24313b4
 			},
 			"EtherCollateral": {
 				"address": "0x99A51f47Bc67dE306620206ce2a3fAd595043707",
@@ -2680,8 +2655,6 @@
 				"status": "current"
 			}
 		}
-<<<<<<< HEAD
-=======
 	},
 	"v2.27.2": {
 		"tag": "v2.27.2",
@@ -2737,6 +2710,5 @@
 				"keccak256": "0xee0b5025064a29a55fa474b59f7c646f08dd4820d259cf134b3f26fe5b2e0941"
 			}
 		}
->>>>>>> c24313b4
 	}
 }