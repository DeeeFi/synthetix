--- conflicted
+++ resolved
@@ -537,11 +537,7 @@
 	}
 
 	// setup exchange gasPriceLimit on Synthetix
-<<<<<<< HEAD
-	const gasPriceLimit = w3utils.toWei('35');
-=======
 	const gasPriceLimit = w3utils.toWei('35', 'gwei');
->>>>>>> b9d1f225
 	if (network === 'local') {
 		await runStep({
 			contract: 'Synthetix',
