--- conflicted
+++ resolved
@@ -873,10 +873,8 @@
 
 		// MultiCollateral needs additionalConstructorArgs to be ordered
 		const additionalConstructorArgsMap = {
-			sETH: [toBytes32('EtherCollateral')],
-			sUSD: [toBytes32('EtherCollateralsUSD')],
+			MultiCollateralSynth: [toBytes32('EtherCollateral')],
 			// future subclasses...
-			// future specific synths args...
 		};
 
 		// user confirm totalSupply is correct for oldSynth before deploy new Synth
@@ -910,7 +908,7 @@
 				currencyKeyInBytes,
 				originalTotalSupply,
 				resolverAddress,
-			].concat(additionalConstructorArgsMap[currencyKey] || []),
+			].concat(additionalConstructorArgsMap[sourceContract] || []),
 			force: addNewSynths,
 		});
 
@@ -1008,12 +1006,6 @@
 
 	await deployer.deployContract({
 		name: 'EtherCollateral',
-		deps: ['AddressResolver'],
-		args: [account, resolverAddress],
-	});
-
-	await deployer.deployContract({
-		name: 'EtherCollateralsUSD',
 		deps: ['AddressResolver'],
 		args: [account, resolverAddress],
 	});
@@ -1327,8 +1319,6 @@
 		);
 
 		const exchangeFeeRates = await getDeployParameter('EXCHANGE_FEE_RATES');
-<<<<<<< HEAD
-=======
 
 		// override individual currencyKey / synths exchange rates
 		const synthExchangeRateOverride = {
@@ -1336,20 +1326,15 @@
 			iETH: w3utils.toWei('0.005'),
 		};
 
->>>>>>> ac60fe31
 		const synthsRatesToUpdate = synths
 			.map((synth, i) =>
 				Object.assign(
 					{
 						currentRate: w3utils.fromWei(synthRates[i] || '0'),
-<<<<<<< HEAD
-						targetRate: exchangeFeeRates[synth.category],
-=======
 						targetRate:
 							synth.name in synthExchangeRateOverride
 								? synthExchangeRateOverride[synth.name]
 								: exchangeFeeRates[synth.category],
->>>>>>> ac60fe31
 					},
 					synth
 				)
