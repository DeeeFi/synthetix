--- conflicted
+++ resolved
@@ -1,10 +1,6 @@
 {
 	"name": "synthetix",
-<<<<<<< HEAD
-	"version": "2.24.0-rc",
-=======
 	"version": "2.24.0",
->>>>>>> be17c1e0
 	"license": "MIT",
 	"author": "Synthetix",
 	"description": "The smart contracts which make up the Synthetix system. (synthetix.io)",
