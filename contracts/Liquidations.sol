pragma solidity ^0.5.16;

// Inheritance
import "./Owned.sol";
import "./MixinResolver.sol";
import "./interfaces/ILiquidations.sol";

// Libraries
import "./SafeDecimalMath.sol";

// Internal references
import "./EternalStorage.sol";
import "./interfaces/ISynthetix.sol";
import "./interfaces/ISynthetixState.sol";
import "./interfaces/IExchangeRates.sol";
import "./interfaces/IIssuer.sol";

import "@nomiclabs/buidler/console.sol";


// https://docs.synthetix.io/contracts/Liquidations
contract Liquidations is Owned, MixinResolver, ILiquidations {
    using SafeMath for uint;
    using SafeDecimalMath for uint;

    struct LiquidationEntry {
        uint deadline;
        address caller;
    }

    bytes32 private constant sUSD = "sUSD";

    /* ========== ADDRESS RESOLVER CONFIGURATION ========== */

    bytes32 private constant CONTRACT_SYNTHETIX = "Synthetix";
    bytes32 private constant CONTRACT_ETERNALSTORAGE_LIQUIDATIONS = "EternalStorageLiquidations";
    bytes32 private constant CONTRACT_SYNTHETIXSTATE = "SynthetixState";
    bytes32 private constant CONTRACT_ISSUER = "Issuer";
    bytes32 private constant CONTRACT_EXRATES = "ExchangeRates";

    bytes32[24] private addressesToCache = [
        CONTRACT_SYNTHETIX,
        CONTRACT_ETERNALSTORAGE_LIQUIDATIONS,
        CONTRACT_SYNTHETIXSTATE,
        CONTRACT_ISSUER,
        CONTRACT_EXRATES
    ];

    /* ========== STATE VARIABLES ========== */
    uint public constant MAX_LIQUIDATION_RATIO = 1e18; // 100% collateral ratio
    uint public constant MAX_LIQUIDATION_PENALTY = 1e18 / 4; // Max 25% liquidation penalty / bonus

    // Storage keys
    bytes32 public constant LIQUIDATION_DEADLINE = "LiquidationDeadline";
    bytes32 public constant LIQUIDATION_CALLER = "LiquidationCaller";

    uint public liquidationDelay = 2 weeks; // liquidation time delay after address flagged
    uint public liquidationRatio = 1e18 / 2; // collateral ratio when account can be flagged for liquidation
    uint public liquidationPenalty = 1e18 / 10; // 10%

    constructor(address _owner, address _resolver) public Owned(_owner) MixinResolver(_resolver, addressesToCache) {}

    /* ========== VIEWS ========== */
    function synthetix() internal view returns (ISynthetix) {
        return ISynthetix(requireAndGetAddress(CONTRACT_SYNTHETIX, "Missing Synthetix address"));
    }

    function synthetixState() internal view returns (ISynthetixState) {
        return ISynthetixState(requireAndGetAddress(CONTRACT_SYNTHETIXSTATE, "Missing SynthetixState address"));
    }

    function issuer() internal view returns (IIssuer) {
        return IIssuer(requireAndGetAddress(CONTRACT_ISSUER, "Missing Issuer address"));
    }

    function exchangeRates() internal view returns (IExchangeRates) {
        return IExchangeRates(requireAndGetAddress(CONTRACT_EXRATES, "Missing ExchangeRates address"));
    }

    // refactor to synthetix storage eternal storage contract once that's ready
    function eternalStorageLiquidations() internal view returns (EternalStorage) {
        return
            EternalStorage(
                requireAndGetAddress(CONTRACT_ETERNALSTORAGE_LIQUIDATIONS, "Missing EternalStorageLiquidations address")
            );
    }

    /* ========== VIEWS ========== */

    function getLiquidationDeadlineForAccount(address account) external view returns (uint) {
        LiquidationEntry memory liquidation = _getLiquidationEntryForAccount(account);
        return liquidation.deadline;
    }

    function isOpenForLiquidation(address account) external view returns (bool) {
        uint ratio = synthetix().collateralisationRatio(account);
        // Liquidation closed if collateral ratio less than or equal target issuance Ratio
        if (ratio <= synthetixState().issuanceRatio()) {
            return false;
        }

        LiquidationEntry memory liquidation = _getLiquidationEntryForAccount(account);
        // only need to check c-ratio is >= liquidationRatio, liquidation cap is checked above
        // check liquidation.deadline is set > 0
        if (ratio >= liquidationRatio && liquidation.deadline > 0 && now.add(liquidationDelay) > liquidation.deadline) {
            return true;
        }
        return false;
    }

    // Add internal viewer for synthetix / issuer contract to check _OpenForLiqudation(collateralRatio)
    // function _isOpenForLiquidation(address account, uint ) external view returns (bool) {
    //     uint ratio = synthetix().collateralisationRatio(account);

    //     // Liquidation closed if collateral ratio less than or equal target issuance Ratio
    //     if (ratio <= synthetixState().issuanceRatio()) {
    //         return false;
    //     }

    //     LiquidationEntry memory liquidation = _getLiquidationEntryForAccount(account);

    //     // only need to check c-ratio is >= liquidationRatio, liquidation cap is checked above
    //     // check liquidation.deadline is set > 0
    //     if (ratio >= liquidationRatio && liquidation.deadline > 0 && now.add(liquidationDelay) > liquidation.deadline) {
    //         return true;
    //     }

    //     return false;
    // }

    // get liquidationEntry for account
    // returns deadline = 0 when not set
    function _getLiquidationEntryForAccount(address account) internal view returns (LiquidationEntry memory _liquidation) {

        _liquidation.deadline = eternalStorageLiquidations().getUIntValue(_getKey(LIQUIDATION_DEADLINE, account));

        // liquidation caller not used
        _liquidation.caller = address(0);
    }

    function _getKey(bytes32 _scope, address _account) internal pure returns (bytes32) {
        return keccak256(abi.encodePacked(_scope, _account));
    }

    /* ========== SETTERS ========== */
    function setLiquidationDelay(uint time) external onlyOwner {
        liquidationDelay = time;

        // emit event
        emit LiquidationDelayUpdated(time);
    }

    // Collateral ratio is higher when less collateral backing debt
    // Upper bound is 1.0 (100%)
    function setLiquidationRatio(uint _liquidationRatio) external onlyOwner {
        require(_liquidationRatio < MAX_LIQUIDATION_RATIO, "ratio >= MAX_LIQUIDATION_RATIO");
        liquidationRatio = _liquidationRatio;

        // emit event
        emit LiquidationRatioUpdated(_liquidationRatio);
    }

    function setLiquidationPenalty(uint penalty) external onlyOwner {
        require(penalty < MAX_LIQUIDATION_PENALTY, "penalty >= MAX_LIQUIDATION_PENALTY");
        liquidationPenalty = penalty;

        // emit event
        emit LiquidationPenaltyUpdated(penalty);
    }

    /* ========== MUTATIVE FUNCTIONS ========== */

    // totalIssuedSynths checks synths for staleness
    function flagAccountForLiquidation(address account) external {
        LiquidationEntry memory liquidation = _getLiquidationEntryForAccount(account);
        require(liquidation.deadline == 0, "Account already flagged for liquidation");

        uint ratio = synthetix().collateralisationRatio(account);

        // if current collateral ratio is greater than or equal to liquidation ratio set liquidation entry
        if (ratio >= liquidationRatio) {
            uint deadline = now.add(liquidationDelay);

            _storeLiquidationEntry(account, deadline, msg.sender);

            // emit event
            emit AccountFlaggedForLiquidation(account, deadline);
        }
    }

    // Internal function to remove account from liquidations
    // Does not check collateral ratio is fixed
    function removeAccountInLiquidation(address account) external onlySynthetixOrIssuer {
        LiquidationEntry memory liquidation = _getLiquidationEntryForAccount(account);
<<<<<<< HEAD
        console.log("liquidation.deadline", liquidation.deadline);
        // Check account has liquidations deadline

        //require(liquidation.deadline > 0, "Account has no liquidation set");
        console.log("_removeLiquidationEntry");
        _removeLiquidationEntry(account);
=======
        if(liquidation.deadline > 0){
            _removeLiquidationEntry(account);
        }
>>>>>>> 6a18456d
    }

    // Public function to allow an account to remove from liquidations
    // Checks collateral ratio is fixed - below target issuance ratio
    function checkAndRemoveAccountInLiquidation(address account) external {
        LiquidationEntry memory liquidation = _getLiquidationEntryForAccount(account);

        require(liquidation.deadline > 0, "Account has no liquidation set");

        uint ratio = synthetix().collateralisationRatio(account);

        // Remove from liquidations if ratio is fixed (less than equal target issuance ratio)
        if (ratio <= synthetixState().issuanceRatio()) {
            _removeLiquidationEntry(account);
        }
    }

    function _storeLiquidationEntry(
        address _account,
        uint _deadline,
        address _caller
    ) internal {
        // record liquidation deadline
        eternalStorageLiquidations().setUIntValue(_getKey(LIQUIDATION_DEADLINE, _account), _deadline);
        eternalStorageLiquidations().setAddressValue(_getKey(LIQUIDATION_CALLER, _account), _caller);
    }

    function _removeLiquidationEntry(address _account) internal {
        // delete liquidation deadline
        eternalStorageLiquidations().deleteUIntValue(_getKey(LIQUIDATION_DEADLINE, _account));
        // delete liquidation caller
        eternalStorageLiquidations().deleteAddressValue(_getKey(LIQUIDATION_CALLER, _account));

        // emit account removed from liquidations
        emit AccountRemovedFromLiqudation(_account, now);
    }

    /* ========== MODIFIERS ========== */
    modifier onlySynthetixOrIssuer() {
        bool isSynthetix = msg.sender == address(synthetix());
        bool isIssuer = msg.sender == address(issuer());

        require(isSynthetix || isIssuer, "Liquidations: Only the synthetix or Issuer contract can perform this action");
        _;
    }

    modifier rateNotStale(bytes32 currencyKey) {
        require(!exchangeRates().rateIsStale(currencyKey), "Rate stale or not a synth");
        _;
    }

    /* ========== EVENTS ========== */

    event AccountFlaggedForLiquidation(address indexed account, uint deadline);
    event AccountRemovedFromLiqudation(address indexed account, uint time);
    event LiquidationDelayUpdated(uint newDelay);
    event LiquidationRatioUpdated(uint newRatio);
    event LiquidationPenaltyUpdated(uint newPenalty);
}<|MERGE_RESOLUTION|>--- conflicted
+++ resolved
@@ -192,18 +192,9 @@
     // Does not check collateral ratio is fixed
     function removeAccountInLiquidation(address account) external onlySynthetixOrIssuer {
         LiquidationEntry memory liquidation = _getLiquidationEntryForAccount(account);
-<<<<<<< HEAD
-        console.log("liquidation.deadline", liquidation.deadline);
-        // Check account has liquidations deadline
-
-        //require(liquidation.deadline > 0, "Account has no liquidation set");
-        console.log("_removeLiquidationEntry");
-        _removeLiquidationEntry(account);
-=======
         if(liquidation.deadline > 0){
             _removeLiquidationEntry(account);
         }
->>>>>>> 6a18456d
     }
 
     // Public function to allow an account to remove from liquidations
